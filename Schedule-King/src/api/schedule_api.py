from src.data.file_handler import FileHandler
from src.core.scheduler import Scheduler
from src.core.all_strategy import AllStrategy
from src.data.models.course import Course

class ScheduleAPI:
    def __init__(self, file_path: str, output_path: str):
        """
        Initialize the ScheduleAPI with input/output file paths.
        """
        try:
            self.file_handler = FileHandler(file_path, output_path)
        except FileNotFoundError as e:
            print(f"Error: {e}. Please check the file path and try again.")
            exit(1)

    def display_courses(self, courses: list[Course]) -> None:
        """
        Prints available courses with their details.

        :param courses: List of Course objects to display
        """
        print("\nAvailable Courses:")
        for index, course in enumerate(courses, 1):
            print(f"{index}. {course.name} (Code: {course.course_code})")
        print()

    def get_course_selection(self, courses: list[Course], course_codes: list[str] = None) -> list[Course]:
        """
        Selects courses based on user input or provided codes.

        :param courses: List of available Course objects
        :param course_codes: Optional list of course codes for non-interactive selection
        :return: Validated list of selected Course objects
        """
<<<<<<< HEAD
        # Ensure the user selects between 1 and 7 valid courses
        selected_courses = []
        while True:
            print("Please select between 1 and 7 valid courses.")
            # Reset selected_courses at the start of each iteration
            selected_courses = []
            # Create a mapping of course codes to Course objects for quick lookup
            code_to_course = {course.course_code: course for course in courses}
            # Interactive mode: Prompt user for course codes if not provided
=======
        code_to_course = {course.course_code: course for course in courses}

        if course_codes is None:
>>>>>>> 7fcbb3c3
            self.display_courses(courses)
            user_input = input("Enter course codes (space-separated): ")
            course_codes = user_input.strip().split()

<<<<<<< HEAD
            for code in course_codes:
                # Validate each course code and add the corresponding course to the selection
                course = code_to_course.get(code.strip())
                if course:
                    selected_courses.append(course)
                else:
                    # Warn the user if a course code is invalid
                    print(f"Warning: Course code '{code}' not found. Skipping.")
            # Check if no valid courses were selected
            if not selected_courses:
                print("Error: No valid courses selected.")
                continue
            # Enforce a maximum limit of 7 courses
            if len(selected_courses) > 7:
                print("Error: Cannot select more than 7 courses.")
                continue
            break
=======
        selected_courses = []
        seen_codes = set()

        for raw_code in course_codes:
            code = raw_code.strip()
            if code in seen_codes:
                print(f"Warning: Duplicate course code '{code}' found. Skipping.")
                continue

            course = code_to_course.get(code)
            if course:
                selected_courses.append(course)
                seen_codes.add(code)
            else:
                print(f"Warning: Course code '{code}' not found. Skipping.")

        if not selected_courses:
            print("Error: No valid courses selected.")
            return []

        if len(selected_courses) > 7:
            print("Error: Cannot select more than 7 courses.")
            return []
>>>>>>> 7fcbb3c3

        return selected_courses

    def process(self, course_codes: list[str] = None) -> str:
        """
        Main entry point: Parses input, selects courses, generates schedules, and returns formatted output.

        :param course_codes: Optional list of course codes to bypass manual selection
        :return: Formatted schedule string
        """
        courses = self.file_handler.parse()
<<<<<<< HEAD
        # Get the user's course selection (interactive or non-interactive)
        selected_courses = self.get_course_selection(courses, course_codes)
        # Display the selected courses
        print("\nSelected Courses:")
        for course in selected_courses:
            print(f"- {course.name}")
        # Generate schedules using the Scheduler and AllStrategy
        scheduler = Scheduler(selected_courses, AllStrategy(selected_courses))
        schedules = scheduler.generate()
        # Format the generated schedules and return the result
=======

        selected_courses = self.get_course_selection(courses, course_codes)

        while not selected_courses or len(selected_courses) > 7:
            print("Please select between 1 and 7 valid courses.")
            selected_courses = self.get_course_selection(courses)

        print("\nSelected Courses:")
        for course in selected_courses:
            print(f"- {course.name}")

        scheduler = Scheduler(selected_courses, AllStrategy(selected_courses))
        schedules = scheduler.generate()

>>>>>>> 7fcbb3c3
        return self.file_handler.format(schedules)<|MERGE_RESOLUTION|>--- conflicted
+++ resolved
@@ -22,6 +22,7 @@
         """
         print("\nAvailable Courses:")
         for index, course in enumerate(courses, 1):
+            # Display each course with its name and course code
             print(f"{index}. {course.name} (Code: {course.course_code})")
         print()
 
@@ -33,31 +34,29 @@
         :param course_codes: Optional list of course codes for non-interactive selection
         :return: Validated list of selected Course objects
         """
-<<<<<<< HEAD
         # Ensure the user selects between 1 and 7 valid courses
         selected_courses = []
         while True:
             print("Please select between 1 and 7 valid courses.")
             # Reset selected_courses at the start of each iteration
-            selected_courses = []
+            selected_courses = [] 
+            seen_codes = set()
             # Create a mapping of course codes to Course objects for quick lookup
             code_to_course = {course.course_code: course for course in courses}
             # Interactive mode: Prompt user for course codes if not provided
-=======
-        code_to_course = {course.course_code: course for course in courses}
-
-        if course_codes is None:
->>>>>>> 7fcbb3c3
             self.display_courses(courses)
-            user_input = input("Enter course codes (space-separated): ")
-            course_codes = user_input.strip().split()
-
-<<<<<<< HEAD
-            for code in course_codes:
-                # Validate each course code and add the corresponding course to the selection
-                course = code_to_course.get(code.strip())
+            raw_input = input("Enter course codes (space-separated): ")
+            course_codes = raw_input.strip().split()
+            # Validate the course codes and add the corresponding courses to the selection
+            for raw_code in course_codes:
+                code = raw_code.strip()
+                if code in seen_codes:
+                    print(f"Warning: Duplicate course code '{code}' found. Skipping.")
+                    continue
+                course = code_to_course.get(code)
                 if course:
                     selected_courses.append(course)
+                    seen_codes.add(code)
                 else:
                     # Warn the user if a course code is invalid
                     print(f"Warning: Course code '{code}' not found. Skipping.")
@@ -70,31 +69,6 @@
                 print("Error: Cannot select more than 7 courses.")
                 continue
             break
-=======
-        selected_courses = []
-        seen_codes = set()
-
-        for raw_code in course_codes:
-            code = raw_code.strip()
-            if code in seen_codes:
-                print(f"Warning: Duplicate course code '{code}' found. Skipping.")
-                continue
-
-            course = code_to_course.get(code)
-            if course:
-                selected_courses.append(course)
-                seen_codes.add(code)
-            else:
-                print(f"Warning: Course code '{code}' not found. Skipping.")
-
-        if not selected_courses:
-            print("Error: No valid courses selected.")
-            return []
-
-        if len(selected_courses) > 7:
-            print("Error: Cannot select more than 7 courses.")
-            return []
->>>>>>> 7fcbb3c3
 
         return selected_courses
 
@@ -105,8 +79,8 @@
         :param course_codes: Optional list of course codes to bypass manual selection
         :return: Formatted schedule string
         """
+        # Parse the input file to retrieve available courses
         courses = self.file_handler.parse()
-<<<<<<< HEAD
         # Get the user's course selection (interactive or non-interactive)
         selected_courses = self.get_course_selection(courses, course_codes)
         # Display the selected courses
@@ -117,20 +91,4 @@
         scheduler = Scheduler(selected_courses, AllStrategy(selected_courses))
         schedules = scheduler.generate()
         # Format the generated schedules and return the result
-=======
-
-        selected_courses = self.get_course_selection(courses, course_codes)
-
-        while not selected_courses or len(selected_courses) > 7:
-            print("Please select between 1 and 7 valid courses.")
-            selected_courses = self.get_course_selection(courses)
-
-        print("\nSelected Courses:")
-        for course in selected_courses:
-            print(f"- {course.name}")
-
-        scheduler = Scheduler(selected_courses, AllStrategy(selected_courses))
-        schedules = scheduler.generate()
-
->>>>>>> 7fcbb3c3
         return self.file_handler.format(schedules)