--- conflicted
+++ resolved
@@ -8,7 +8,6 @@
 from .text_formatter import TextFormatter
 
 class FileHandler:
-<<<<<<< HEAD
     """
     FileHandler delegates parsing and formatting based on file extensions.
     Methods are static to allow one-off parsing/formatting without instantiating.
@@ -21,31 +20,16 @@
     _formatters = {
         '.txt': TextFormatter,
     }
-=======
-    def __init__(self, source: str):
-        """
-        Initialize the FileHandler with a parser and a formatter.
-        """
-        if not os.path.exists(source):
-            raise FileNotFoundError(f"The source file '{source}' does not exist.")
-        self.parser = TextParser(source)
-        self.formatter = TextFormatter()
->>>>>>> 625fb8cc
 
     @staticmethod
     def parse(source: str) -> List[Course]:
         """
-<<<<<<< HEAD
         Parses the input file into a list of Course objects.
 
         :param source: path to the source file
         :return: List[Course]
         :raises FileNotFoundError: if the source file does not exist
         :raises ValueError: if no parser is registered for the file extension
-=======
-        Parses the input data into courses and lecture groups.
-        :return: List of Course objects
->>>>>>> 625fb8cc
         """
         # Check if the source file exists
         if not os.path.exists(source):
@@ -66,17 +50,25 @@
     @staticmethod
     def format(schedules: List[Schedule], destination: str) -> None:
         """
-<<<<<<< HEAD
         Exports schedules to the specified destination file.
 
-=======
-        Formats a list of schedules into string representation.
->>>>>>> 625fb8cc
         :param schedules: List of Schedule objects
         :param destination: path to the output file
         :raises ValueError: if no formatter is registered for the file extension
         """
-<<<<<<< HEAD
+        formatted_text = self.formatter.formatText(schedules)
+        return formatted_text
+
+    def export(self, schedules: List[Schedule], file_path: str) -> None:
+        """
+        Exports the formatted schedules to a specific file path.
+        :param schedules: List of Schedule objects
+        :param file_path: Destination file path
+        """
+        formatted_text = self.format(schedules)
+        with open(file_path, "w", encoding="utf-8") as f:
+            f.write(formatted_text)
+
         # Ensure the destination directory exists, create it if necessary
         dest_dir = os.path.dirname(destination)
         if dest_dir and not os.path.exists(dest_dir):
@@ -92,18 +84,4 @@
         
         # Instantiate the formatter and format the schedules
         formatter: IFormatter = formatter_cls(destination)
-        formatter.format(schedules)
-=======
-        formatted_text = self.formatter.formatText(schedules)
-        return formatted_text
-
-    def export(self, schedules: List[Schedule], file_path: str) -> None:
-        """
-        Exports the formatted schedules to a specific file path.
-        :param schedules: List of Schedule objects
-        :param file_path: Destination file path
-        """
-        formatted_text = self.format(schedules)
-        with open(file_path, "w", encoding="utf-8") as f:
-            f.write(formatted_text)
->>>>>>> 625fb8cc
+        formatter.format(schedules)