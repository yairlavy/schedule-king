--- conflicted
+++ resolved
@@ -3,14 +3,9 @@
     QHBoxLayout, QLabel, QFrame, QSplitter
 )
 from PyQt5.QtCore import Qt
-<<<<<<< HEAD
 from PyQt5.QtGui import QIcon, QPixmap, QFont
-from src.componnents.Navigator import Navigator
-from src.componnents.ScheduleTable import ScheduleTable
-=======
-from PyQt5.QtGui import QFont
 from src.components.navigator import Navigator
->>>>>>> fefcb14c
+from src.components.schedule_table import ScheduleTable
 from src.models.schedule import Schedule
 from src.controllers.ScheduleController import ScheduleController
 from typing import List, Callable
@@ -18,7 +13,6 @@
 
 class ScheduleWindow(QMainWindow):
     """
-<<<<<<< HEAD
     An improved window for displaying and managing generated schedules.
     Features a modern UI with icons, better layout, and enhanced visual design.
     """
@@ -118,33 +112,6 @@
         
         # Connect button actions
         self.export_button.clicked.connect(self.export_to_file)
-=======
-    Main window for displaying generated schedules.
-    """
-
-    def __init__(self, schedules: List[Schedule], api: ScheduleAPI):
-        """
-        Initialize the schedule window.
-
-        Args:
-        schedules (List[Schedule]): The list of generated schedules.
-        api (ScheduleAPI): The API instance for exporting schedules.
-        """
-        super().__init__()
-        self.setWindowTitle("Generated Schedules")
-        self.showMaximized()
-        self.api = api
-
-        self.navigator = Navigator(schedules)
-
-        # Buttons
-        self.export_button = QPushButton("Export to TXT File")
-        self.export_button.setFixedSize(150, 50)
-        self.export_button.clicked.connect(self.export_to_file)
-
-        self.back_button = QPushButton("Back to Course Selection")
-        self.back_button.setFixedSize(150, 50)
->>>>>>> fefcb14c
         self.back_button.clicked.connect(self.navigateToCourseWindow)
         
         # Add a separator line
@@ -200,7 +167,6 @@
         if schedules:
             self.on_schedule_changed(0)
 
-<<<<<<< HEAD
     def on_schedule_changed(self, index: int):
         """
         Updates the schedule table when the selected schedule changes.
@@ -220,28 +186,6 @@
 
     def navigateToCourseWindow(self):
         """Navigates back to the course selection window."""
-=======
-    def displaySchedules(self, schedules: List[Schedule]):
-        """
-        Update the navigator with the new list of schedules.
-
-        Args:
-        schedules (List[Schedule]): The new list of schedules.
-        """
-        self.navigator.schedules = schedules
-        self.navigator.display_schedule(0)
-
-    def navigateSchedule(self):
-        """
-        Navigate to the next/previous schedule in the list.
-        """
-        pass
-
-    def navigateToCourseWindow(self):
-        """
-        Navigate back to the course selection window.
-        """
->>>>>>> fefcb14c
         self.on_back()
 
     def export_to_file(self):
@@ -264,4 +208,4 @@
                 QMessageBox.critical(
                     self, "Export Failed",
                     f"Failed to export schedules:\n{str(e)}"
-                )
+                )