from PyQt5.QtWidgets import (
    QMainWindow, QVBoxLayout, QWidget, QPushButton, QFileDialog, QMessageBox,
    QHBoxLayout, QLabel, QFrame, QProgressBar, QCheckBox
)
from PyQt5.QtCore import Qt
from PyQt5.QtGui import QIcon, QPixmap, QFont , QTransform
from src.components.navigator import Navigator
from src.components.schedule_table import ScheduleTable
from src.models.schedule import Schedule
from src.controllers.ScheduleController import ScheduleController
from typing import List, Callable
import os
from src.models.course import Course
from PyQt5.QtWidgets import QProgressDialog

class ScheduleWindow(QMainWindow):
    """
    An improved window for displaying and managing generated schedules.
    Features a modern UI with icons, better layout, and enhanced visual design.
    """
    def __init__(self, schedules: List[Schedule], controller: ScheduleController,maximize_on_start=True,show_progress_on_start=True):
        """
        Initializes the ScheduleWindow with enhanced UI.

        Args:
            schedules (List[Schedule]): List of schedules to display.
            controller (ScheduleController): Controller for schedule operations.
        """
        super().__init__()
        # Set the window icon
        icon_path = os.path.join(os.path.dirname(__file__), "../assets/icon.png")
        self.setWindowIcon(QIcon(icon_path))
        
        # Set window properties
        self.setObjectName("ScheduleWindow")
        self.setWindowTitle("Schedule King")
        if maximize_on_start:
            self.showMaximized()
        self.controller = controller  # Store controller for operations
        self.schedules = schedules    # Store list of schedules
        self.course_selector_ref = None # Reference to the course selector window
        self.on_back = lambda: None  # Default no-op callback for navigation back to course selection
        self.controller.on_schedules_generated = self.on_schedule_generated
        self.controller.on_progress_updated = self.update_progress
        
        # Initialize progress bar
        self.progress_bar = QProgressBar()
        self.progress_bar.setObjectName("schedule_progress")
        self.progress_bar.setRange(0, 100)
        self.progress_bar.setValue(0)
        self.progress_bar.setTextVisible(True)
        self.progress_bar.setFormat("%v / %m schedules")
        self.progress_bar.setFixedWidth(300)
        self.progress_bar.setVisible(False)  # Initially hidden
        
        # Initialize progress label
        self.progress_label = QLabel("Generating schedules...")
        self.progress_label.setObjectName("progress_label")
        self.progress_label.setAlignment(Qt.AlignCenter)
        self.progress_label.setVisible(False)  # Initially hidden
        
        # --- MAIN LAYOUT SETUP ---
        # Create the main container widget and layout with proper spacing
        self.central_widget = QWidget()
        self.main_layout = QVBoxLayout(self.central_widget)
        self.main_layout.setSpacing(15)  # Space between major sections
        self.main_layout.setContentsMargins(20, 20, 20, 20)  # Margins around the window
        
        # --- HEADER SECTION ---
        # The header is divided into three sections: back button (left), title (center), export button (right)
        header_layout = QHBoxLayout()
        header_layout.setSpacing(15)
        
        # Left section: Back button with icon
        self.back_button = QPushButton("  Back to Course Selection")
        self.back_button.setObjectName("top_action_button")
        back_icon = QIcon(os.path.join(os.path.dirname(__file__), "../assets/back.png"))
        if not back_icon.isNull():
            self.back_button.setIcon(back_icon)
            self.back_button.setText(" Back to Course Selection")
        else:
            self.back_button.setText("← Back to Course Selection")
        
        # Center section: Title with crown icon and subtitle
        title_container = QWidget()
        title_container.setObjectName("title_container")
        title_layout = QVBoxLayout(title_container)
        title_layout.setContentsMargins(15, 10, 15, 10)
        title_layout.setSpacing(0)
        
        # Create crown icon (or emoji fallback) for the title
        crown_label = QLabel()
        crown_pixmap = QPixmap(os.path.join(os.path.dirname(__file__), "../assets/king.png"))
        if not crown_pixmap.isNull():
            crown_label.setPixmap(crown_pixmap.scaled(50, 50, Qt.KeepAspectRatio, Qt.SmoothTransformation))
        else:
            crown_label = QLabel("👑")
            crown_label.setFont(QFont("Segoe UI Emoji", 36))
        
        crown_label.setAlignment(Qt.AlignCenter)
        crown_label.setMaximumWidth(60)  # Larger crown
        
        # Title and subtitle
        title_text_layout = QVBoxLayout()
        self.headline = QLabel("Schedule King")
        self.headline.setObjectName("headline_label")
        self.headline.setFont(QFont("Arial", 24, QFont.Bold))  # Larger font for headline
        
        self.subtitle = QLabel("Plan Your Study Schedule Like a King")
        self.subtitle.setObjectName("subtitle_label")
        self.subtitle.setFont(QFont("Arial", 16))  # Larger font for subtitle
        
        title_text_layout.addWidget(self.headline)
        title_text_layout.addWidget(self.subtitle)
        
        # Add crown and text to title container
        title_row = QHBoxLayout()
        title_row.addWidget(crown_label)
        title_row.addLayout(title_text_layout)
        title_row.addStretch(1)
        title_layout.addLayout(title_row)
        
        # Export button (right side)
        export_container = QWidget()
        export_layout = QVBoxLayout(export_container)
        export_layout.setSpacing(5)
        
        self.export_button = QPushButton("  Export Schedule")
        self.export_button.setObjectName("top_action_button")
        export_icon = QIcon(os.path.join(os.path.dirname(__file__), "../assets/export.png"))
        if not export_icon.isNull():
            self.export_button.setIcon(export_icon)
        else:
            # Use text-based icon as fallback
            self.export_button.setText("Export Schedule")
            
        self.export_visible_only = QCheckBox("Export visible schedule only")
        self.export_visible_only.setObjectName("export_checkbox")
        
        export_layout.addWidget(self.export_button)
        export_layout.addWidget(self.export_visible_only)
        
        # Assemble header with proper alignment
        header_layout.addWidget(self.back_button)  # Left aligned
        header_layout.addStretch(1)  # Push to left
        header_layout.addWidget(title_container)  # Center
        header_layout.addStretch(1)  # Push to right
        header_layout.addWidget(export_container)  # Right aligned
        
        self.main_layout.addLayout(header_layout)
        
        # Connect button actions
        self.export_button.clicked.connect(self.export_to_file)
        self.back_button.clicked.connect(self.navigateToCourseWindow)
        
        # Add a separator line
        line = QFrame()
        line.setFrameShape(QFrame.HLine)
        line.setFrameShadow(QFrame.Sunken)
        line.setObjectName("separator_line")
        self.main_layout.addWidget(line)
        
        # --- NAVIGATION SECTION ---
        # Create the navigator component for browsing through schedules
        self.navigator = Navigator(schedules)
        self.navigator.setObjectName("compact_navigator")
        
        # Connect navigator's schedule change signal to update the table
        self.navigator.schedule_changed.connect(self.on_schedule_changed)
        
        # Add the navigator to the main layout
        self.main_layout.addWidget(self.navigator)

        # --- PROGRESS BAR SECTION ---
        self.progress_container = QVBoxLayout()
        self.progress_container.setObjectName("progress_container")
        self.progress_container.setContentsMargins(10, 0, 10, 10)
        self.progress_container.setSpacing(5)
        
        # Add progress elements to container
        self.progress_container.addWidget(self.progress_label, alignment=Qt.AlignCenter)
        self.progress_container.addWidget(self.progress_bar, alignment=Qt.AlignCenter)

        # Add both navigation and progress sections to main layout
        self.main_layout.addLayout(self.progress_container)
        
        
        # --- SCHEDULE TABLE ---
        # Create the main schedule display table
        self.schedule_table = ScheduleTable()
        self.schedule_table.setObjectName("enhanced_table")
        
        # Add the schedule table to the main layout with stretch factor 1
        # This makes it take up most of the available vertical space
        self.main_layout.addWidget(self.schedule_table, 1)

        # Set the central widget of the main window
        self.setCentralWidget(self.central_widget)
        
        # Display the first schedule if available
        if schedules:
            self.on_schedule_changed(0)
<<<<<<< HEAD
        self.progress_bar = QProgressDialog("Generating schedules...", "Cancel", 0, 0, self)
        self.progress_bar.setWindowModality(Qt.WindowModal)
        self.progress_bar.setMinimumDuration(0)
        self.progress_bar.setAutoClose(False)
        self.progress_bar.setAutoReset(False)
        self.progress_bar.setWindowTitle("Generating")
        self.progress_bar.canceled.connect(self.controller.stop_schedules_generation)
        if show_progress_on_start:
            self.progress_bar.show()
=======
>>>>>>> bf90c17b

    def update_progress(self, current: int, estimated: int):
        """
        Updates the progress bar with the current and estimated schedule counts.
        Shows a determinate or indeterminate progress bar based on estimate availability.
        """
        # Make sure progress controls are visible when active generation is happening
        self.progress_label.setVisible(True)
        self.progress_bar.setVisible(True)
        
        try:
            if estimated > 0:
                # We have an estimated total - show determinate progress
                self.progress_bar.setMaximum(estimated)
                self.progress_bar.setValue(current)
                self.progress_label.setText(f"Generating schedules... ({current}/{estimated})")
                
                # If we're done (current >= estimated), update text accordingly
                if current >= estimated:
                    self.progress_label.setText(f"Completed! Generated {current} schedules")
            else:
                # No estimate available - show indeterminate progress for ongoing generation
                # or determinate if we're at the end (setting both current and max to the same value)
                if self.controller.generation_active:
                    self.progress_bar.setMaximum(0)  # Indeterminate mode
                    self.progress_label.setText(f"Generating schedules... ({current} generated)")
                else:
                    # Generation complete but no estimate was available, set max to current
                    self.progress_bar.setMaximum(current)
                    self.progress_bar.setValue(current)
                    self.progress_label.setText(f"Completed! Generated {current} schedules")
                
            # Force update the UI
            self.progress_bar.repaint()
            self.progress_label.repaint()
        except Exception as e:
            print(f"Error updating progress: {str(e)}")

    def on_schedule_generated(self, schedules: List[Schedule]):
        """
        Updates the UI when new schedules are generated.
        This method is called by the controller during schedule generation.
        """
        # Always update the navigator to refresh the count display
        self.navigator.set_schedules(schedules)
        
        # Only update schedules and current display if they've actually changed
        if self.schedules != schedules:
            self.schedules = schedules
            
            # Only update current schedule if we don't have one displayed
            if schedules and self.navigator.current_index == -1:
                self.navigator.current_index = 0
                self.on_schedule_changed(0)
            elif not schedules:
                self.schedule_table.clearContents()
                
        # Hide progress indicators if generation is complete and no schedules were generated
        if not self.controller.generation_active and not schedules:
            self.progress_bar.setVisible(False)
            self.progress_label.setVisible(False)

    def displaySchedules(self, schedules: List[Schedule]):
        """Updates the navigator and table with new schedules."""
        self.schedules = schedules
        self.navigator.set_schedules(schedules)
        if not schedules:
            self.schedule_table.clearContents()

    def navigateToCourseWindow(self):
        """
        Navigates back to the course selection window.
        Stops any ongoing schedule generation first.
        """
        # First stop any ongoing generation
        self.controller.stop_schedules_generation()
        
        # Hide progress indicators
        self.progress_bar.setVisible(False)
        self.progress_label.setVisible(False)
        
        # Return to course selector
        self.on_back()

    def export_to_file(self):
        """
        Exports schedules to a file in the selected format.
        Shows success/error messages to the user.
        """
        file_path, selected_filter = QFileDialog.getSaveFileName(
            self, "Save Schedules", "", 
            "Text Files (*.txt);;Excel Files (*.xlsx);;All Files (*)"
        )
        if file_path:
            # Add extension based on selected filter if not already present
            if selected_filter == "Text Files (*.txt)" and not file_path.endswith('.txt'):
                file_path += '.txt'
            elif selected_filter == "Excel Files (*.xlsx)" and not file_path.endswith('.xlsx'):
                file_path += '.xlsx'
            
            try:
                # Get current schedule index from navigator
                current_index = self.navigator.current_index
                
                # Use the controller to handle the export
                if self.export_visible_only.isChecked() and 0 <= current_index < len(self.schedules):
                    # Export only the visible schedule
                    self.controller.export_schedules(file_path, [self.schedules[current_index]])
                else:
                    # Export all schedules
                    if file_path.endswith('.xlsx') and len(self.schedules) > 100:
                        # Export to Excel only the last 100 schedules - excel import is slow
                        QMessageBox.warning(
                            self, "excel Export Warning",
                            "Exporting only the last 100 schedules to Excel for performance reasons."
                        )   
                        self.controller.export_schedules(file_path, self.schedules[current_index:current_index+100])
                    else:
                        self.controller.export_schedules(file_path)
                    
                QMessageBox.information(
                    self, "Export Successful",
                    f"Schedules were saved successfully to:\n{file_path}"
                )
            except Exception as e:
                error_msg = str(e)
                print(f"Export error: {error_msg}")  # Log the error
                QMessageBox.critical(
                    self, "Export Failed",
                    f"Failed to export schedules:\n{error_msg}"
                )
                
    def on_schedule_changed(self, index: int):
        """
        Updates the schedule table when the selected schedule changes.
        This is called when the user navigates to a different schedule.
        """
        if 0 <= index < len(self.schedules):
            self.schedule_table.display_schedule(self.schedules[index])
        self.export_button.setEnabled(True)
        self.back_button.setEnabled(True)<|MERGE_RESOLUTION|>--- conflicted
+++ resolved
@@ -200,18 +200,6 @@
         # Display the first schedule if available
         if schedules:
             self.on_schedule_changed(0)
-<<<<<<< HEAD
-        self.progress_bar = QProgressDialog("Generating schedules...", "Cancel", 0, 0, self)
-        self.progress_bar.setWindowModality(Qt.WindowModal)
-        self.progress_bar.setMinimumDuration(0)
-        self.progress_bar.setAutoClose(False)
-        self.progress_bar.setAutoReset(False)
-        self.progress_bar.setWindowTitle("Generating")
-        self.progress_bar.canceled.connect(self.controller.stop_schedules_generation)
-        if show_progress_on_start:
-            self.progress_bar.show()
-=======
->>>>>>> bf90c17b
 
     def update_progress(self, current: int, estimated: int):
         """
