from PyQt5.QtWidgets import (
    QMainWindow, QVBoxLayout, QWidget, QFileDialog, QMessageBox,
    QHBoxLayout, QFrame, QPushButton, QSpacerItem, QSizePolicy, QProgressBar, QLabel, QCheckBox
)
from PyQt5.QtCore import Qt
from PyQt5.QtGui import QIcon, QFont, QPixmap
from src.components.navigator import Navigator
from src.components.schedule_table import ScheduleTable
from src.components.schedule_header import ScheduleHeader
from src.components.schedule_progress import ScheduleProgress
from src.components.full_size_window import FullSizeWindow
from src.components.ScheduleMetrics import ScheduleMetrics
from src.models.schedule import Schedule
from src.controllers.ScheduleController import ScheduleController
from src.components.ranking_controls import RankingControls
from typing import List, Optional
import os

class ScheduleWindow(QMainWindow):
    """
    Main window for displaying and managing generated schedules.
    Uses modular components for better maintainability.
    """
    def __init__(self, controller: ScheduleController, maximize_on_start=True, show_progress_on_start=True):
        super().__init__()
        self.setup_window()  # Set up window properties and layout
        self.setup_components(-1, controller)  # Set up all UI components
        self.setup_connections()  # Connect signals and slots
        self.setWindowState(Qt.WindowMaximized)
        self.show()

    def setup_window(self):
        """Initialize window properties and layout"""
        # Set window properties
        self.setObjectName("ScheduleWindow")
        self.setWindowTitle("Schedule King")
        icon_path = os.path.join(os.path.dirname(__file__), "../assets/icon.png")
        self.setWindowIcon(QIcon(icon_path))
        
        # Create main layout
        self.central_widget = QWidget()
        self.main_layout = QVBoxLayout(self.central_widget)
        self.main_layout.setSpacing(15)
        self.main_layout.setContentsMargins(20, 20, 20, 20)
        self.setCentralWidget(self.central_widget)
        
        # Set window size
        self.setMinimumSize(800, 600)
        self.resize(1920, 1080)
        
    def setup_components(self, schedules: int , controller: ScheduleController):
        """Initialize and setup all window components"""
        # Store references
        self.controller = controller
        self.schedules = schedules
        self.first_schedule_shown = False
        self.full_size_window = None
        self.on_back = lambda: None  # Default no-op callback for navigation back to course selection

        # Create header and metrics components
        # ScheduleHeader components (back_button, title_container, export_controls) are now public attributes
        self.header = ScheduleHeader(self.controller, self.handle_export)
        self.metrics_widget = ScheduleMetrics(Schedule([])) # Initialize with empty schedule

        # Create a horizontal layout for the top section (Back, Header Title, Metrics, Export)
        top_layout = QHBoxLayout()
        top_layout.setSpacing(15)
        top_layout.setContentsMargins(0, 0, 0, 0)

        # Add Back button
        top_layout.addWidget(self.header.back_button)

        # Add Header Title container and center it with stretches
        top_layout.addStretch(1)
        top_layout.addWidget(self.header.title_container)
        top_layout.addStretch(1)

        # Add Metrics widget
        top_layout.addWidget(self.metrics_widget)

        # Add Export controls
        top_layout.addWidget(self.header.export_controls)

        # Add the top layout to the main vertical layout (wrap in QWidget for styling if needed)
        top_widget_container = QWidget()
        top_widget_container.setObjectName("schedule_top_bar") # Add object name for styling if needed
        top_widget_container.setLayout(top_layout)
        self.main_layout.addWidget(top_widget_container)

        # Add separator line
        line = QFrame()
        line.setFrameShape(QFrame.HLine)
        line.setFrameShadow(QFrame.Sunken)
        line.setObjectName("separator_line")
        self.main_layout.addWidget(line)

        # Create navigation section (progress, navigator, ranking controls, full size, refresh)
        nav_container = QHBoxLayout()
        nav_container.setSpacing(10)

        # Add progress component
        self.progress = ScheduleProgress()
        nav_container.addWidget(self.progress)

        # Add navigator
        self.navigator = Navigator(-1)
        self.navigator.setObjectName("compact_navigator")
        nav_container.addWidget(self.navigator)

        # Add ranking controls
        self.ranking_controls = RankingControls()
        self.ranking_controls.setObjectName("ranking_controls")
        nav_container.addWidget(self.ranking_controls)

        # Add full size button
        self.full_size_button = QPushButton()
        self.full_size_button.setObjectName("nav_button")
        self.full_size_button.setFixedSize(36, 36)
        full_size_icon = QIcon(os.path.join(os.path.dirname(__file__), "../assets/full_size.png"))
        if not full_size_icon.isNull():
            self.full_size_button.setIcon(full_size_icon)
            self.full_size_button.setIconSize(self.full_size_button.size())
            self.full_size_button.setText("")
        else:
            self.full_size_button.setText("⛶")
            self.full_size_button.setFont(QFont("Arial", 14))

        nav_container.addSpacing(10)
        nav_container.addWidget(self.full_size_button)

        # Add refresh button
        self.refresh_button = QPushButton()
        self.refresh_button.setObjectName("nav_button") # Use same object name for styling consistency
        self.refresh_button.setFixedSize(36, 36)
        refresh_icon_path = os.path.join(os.path.dirname(__file__), "../assets/refresh.png")
        refresh_icon = QIcon(refresh_icon_path)
        if not refresh_icon.isNull():
            self.refresh_button.setIcon(refresh_icon)
            self.refresh_button.setIconSize(self.refresh_button.size())
            self.refresh_button.setText("")
        else:
            self.refresh_button.setText("↻") # Fallback text
            self.refresh_button.setFont(QFont("Arial", 14))

        nav_container.addWidget(self.refresh_button)

        # Add dummy spacer to balance progress width
        dummy = QSpacerItem(250, 0, QSizePolicy.Fixed, QSizePolicy.Minimum)
        nav_container.addSpacerItem(dummy)

        # Center the navigation section
        wrapper = QHBoxLayout()
        wrapper.addStretch(1)
        wrapper.addLayout(nav_container)
        wrapper.addStretch(1)
        self.main_layout.addLayout(wrapper)

        # Create schedule table (Keep existing setup)
        self.schedule_table = ScheduleTable()
        self.schedule_table.setObjectName("enhanced_table")
        self.main_layout.addWidget(self.schedule_table, 1)
        
    def setup_connections(self):
        """Setup signal connections between components"""
        # Connect navigator signals
        self.navigator.schedule_changed.connect(self.on_schedule_changed)
        
        # Connect header buttons
        self.header.back_button.clicked.connect(self.navigateToCourseWindow)
        
        # Connect full size button
        self.full_size_button.clicked.connect(self.open_full_size)
        
        # Connect refresh button
        self.refresh_button.clicked.connect(self.on_refresh_button_clicked)
        
        # Connect controller callbacks
        self.controller.on_schedules_generated = self.on_schedule_generated
        self.controller.on_progress_updated = self.progress.update_progress

        # Connect ranking controls to controller
        self.ranking_controls.preference_changed.connect(self.on_preference_changed)
        
    def show_initial_schedule(self):
        """Display the first schedule if available"""
        # Force window to be maximized

        self.setWindowState(Qt.WindowMaximized)
        
    # Properties for backward compatibility with tests
    @property
    def export_button(self):
        """Access to export button for backward compatibility"""
        return self.header.export_controls.export_button
        
    @property
    def back_button(self):
        """Access to back button for backward compatibility"""
        return self.header.back_button
        
    @property
    def export_visible_only(self):
        """Access to export checkbox for backward compatibility"""
        return self.header.export_controls.export_visible_only
        
    def displaySchedules(self, schedules: List[Schedule]):
        """
        Updates the navigator and table with new schedules.
        For backward compatibility.
        """
        self.schedules = schedules
        self.navigator.set_schedules(schedules)
        if schedules:
            self.on_schedule_changed(0)
            # Enable refresh button if schedules are displayed
            self.refresh_button.setEnabled(True)
        else:
            self.schedule_table.clearContents()
            # Update export controls with empty data
            self.header.export_controls.update_data([], 0)
            # Disable refresh button if no schedules are displayed
            self.refresh_button.setEnabled(False)

    def on_schedule_changed(self, index: int):
        """
        Handle schedule change event from navigator and preference controls.
        Updates the table, metrics, and export controls.
        """
        if 0 <= index < self.schedules:
            try:
                # Get the ranked schedule based on current preference
                schedule = self.controller.get_kth_schedule(index)
                self.current_schedule = schedule  # Store current schedule for full size window
                self.schedule_table.display_schedule(schedule)
                # Update export controls with current schedules and index
                self.header.export_controls.update_data(index)
                self.header.export_controls.export_button.setEnabled(True)
                self.header.back_button.setEnabled(True)

                # Update the metrics widget with the new schedule data
                # Find the top layout containing the metrics widget
                top_widget_container = self.main_layout.itemAt(0).widget()
                if top_widget_container and isinstance(top_widget_container.layout(), QHBoxLayout):
                    top_layout = top_widget_container.layout()

                    # Remove the old metrics widget from its parent layout
                    # Check if the old metrics widget is still in the layout before removing
                    if top_layout.indexOf(self.metrics_widget) != -1:
                         top_layout.removeWidget(self.metrics_widget)
                         # Delete the old widget to free up resources
                         self.metrics_widget.deleteLater()

                # Create a new metrics widget with the updated schedule
                self.metrics_widget = ScheduleMetrics(schedule)

                # Add the new metrics widget to the top layout
                if top_widget_container and isinstance(top_widget_container.layout(), QHBoxLayout):
                    top_layout = top_widget_container.layout()
                    # Insert at index 3 (after back_button, title_container_stretch, title_container_widget, title_container_stretch)
                    top_layout.insertWidget(3, self.metrics_widget) # Insert at index 3

                # Enable the refresh button since a schedule is displayed
                self.refresh_button.setEnabled(True)

            except IndexError:
                self.schedule_table.clearContents()
                self.header.export_controls.update_data(0)
                self.header.export_controls.export_button.setEnabled(False)
                self.header.back_button.setEnabled(False)
                # Disable the refresh button when there's an error or no schedules
                self.refresh_button.setEnabled(False)
        
    def on_schedule_generated(self, schedules_num: int = 0):
        """
        Handle new schedule generation.
        Updates the navigator, table, and export controls.
        """
        self.navigator.set_schedules(schedules_num)
        if self.schedules != schedules_num:
            self.schedules = schedules_num
            if schedules_num > 0 and not self.first_schedule_shown:
                self.navigator.current_index = 0
                self.on_schedule_changed(0)
                self.first_schedule_shown = True
                # Enable refresh button if schedules are generated
                self.refresh_button.setEnabled(True)
            elif schedules_num <= 0:
                self.schedule_table.clearContents()
                # Update export controls with empty data
                self.header.export_controls.update_data(0)
                # Disable refresh button if no schedules are generated
                self.refresh_button.setEnabled(False)
                
        if not self.controller.generation_active and  schedules_num<=0:
            self.progress.hide_progress()

    def on_preference_changed(self, metric, ascending):
        """
        Handle changes in ranking preferences.
        Updates the controller and refreshes the schedule display.
        """
        if metric is None:
            # Clear preference
            self.controller.clear_preference()
        else:
            # Set new preference
            self.controller.set_preference(metric, ascending)
        
        # Refresh the schedules display
        if self.navigator.current_index < self.schedules:
            self.on_schedule_changed(self.navigator.current_index)
            
    def navigateToCourseWindow(self):
        """
        Navigate back to course selection.
        Stops schedule generation and hides progress.
        """
        self.controller.stop_schedules_generation()
        self.progress.hide_progress()
        self.on_back()
        
    def handle_export(self, file_path: str, schedules_to_export: Optional[List[Schedule]]):
        """
        Handle export request from ExportControls.
        Calls the controller's export method.
        """
        if schedules_to_export is None:
            # Export onlu the currently displayed schedule
            self.controller.export_schedules(file_path, [self.current_schedule])
        else:
            # Export specific schedules
            self.controller.export_schedules(file_path, schedules_to_export)
                
    def open_full_size(self):
        """
        Open current schedule in full-size window.
        Shows a warning if no schedule is selected.
        """
<<<<<<< HEAD
        schedule_count = self.controller.get_total_schedules()
        
        if not self.schedules or self.navigator.current_index >= len(self.schedules):
=======
        if not self.schedules or self.navigator.current_index >= self.schedules:
>>>>>>> 6ac6899e
            QMessageBox.warning(self, "No Schedule", "No schedule is currently selected.")
            return

        if self.navigator.current_index >= schedule_count:
            QMessageBox.warning(self, "Schedule Error", f"Selected schedule index {self.navigator.current_index} exceeds available ({schedule_count})")
            return

        if self.full_size_window is not None:
            self.full_size_window.close()

        self.full_size_window = FullSizeWindow(
            self.current_schedule,
            self.navigator.current_index
        )


    def on_refresh_button_clicked(self):
        """
        Handle refresh button click: reload the current schedule.
        Only attempts to refresh if there are schedules to display.
        """
        current_index = self.navigator.current_index
        # Only attempt to refresh if there are schedules to display
        if 0 <= current_index < self.schedules:
            self.on_schedule_changed(current_index)
        # No else needed, as the button should be disabled if there are no schedules<|MERGE_RESOLUTION|>--- conflicted
+++ resolved
@@ -336,13 +336,7 @@
         Open current schedule in full-size window.
         Shows a warning if no schedule is selected.
         """
-<<<<<<< HEAD
-        schedule_count = self.controller.get_total_schedules()
-        
         if not self.schedules or self.navigator.current_index >= len(self.schedules):
-=======
-        if not self.schedules or self.navigator.current_index >= self.schedules:
->>>>>>> 6ac6899e
             QMessageBox.warning(self, "No Schedule", "No schedule is currently selected.")
             return
 
